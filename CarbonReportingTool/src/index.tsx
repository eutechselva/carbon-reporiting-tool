--- conflicted
+++ resolved
@@ -48,14 +48,9 @@
           }
           return cleanedRow;
         });
-<<<<<<< HEAD
-
-        setParsedData(   jsonData);
-=======
         console.log("parsed data",jsonData)
         console.log("parse data type",typeof(jsonData))
-        setParsedData(jsonData);
->>>>>>> 4461fd3c
+        setParsedData(   jsonData);
         setFileName(file.name);
       },
       error: (err) => {
@@ -73,10 +68,9 @@
         return;
       }
     setLoading(true);
-<<<<<<< HEAD
     debugger;
     try {
-      const result = await props.uxpContext.executeAction(
+      const result = props.uxpContext.executeAction(
         "carbon_reporting_80rr", // Backend model name remains
         "InsertCarbonReport",
         { CarbonInputData: JSON.stringify(parsedData)   },
@@ -90,22 +84,6 @@
     } finally {
       setLoading(false);
     }
-=======
-
-       props.uxpContext.executeAction(
-        "carbon_reporting_80rr", // Backend model name remains
-        "InsertCarbonReport",
-         {CarbonInputData: parsedData } ,
-        { json: true }
-      ).then((res)=>{
-        toast.success("Data uploaded successfully!");
-        resetState();
-      })
-      .catch((err)=>{
-        toast.error(`Upload failed: ${err|| "Unknown error"}`);
-      })
-    
->>>>>>> 4461fd3c
   };
 
   return (
